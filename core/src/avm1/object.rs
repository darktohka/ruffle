--- conflicted
+++ resolved
@@ -26,13 +26,8 @@
 use crate::avm1::object::xml_attributes_object::XmlAttributesObject;
 use crate::avm1::object::xml_node_object::XmlNodeObject;
 use crate::avm1::object::xml_object::XmlObject;
-<<<<<<< HEAD
+use crate::avm1::object::xml_socket::XmlSocket;
 use crate::avm1::{AvmString, ScriptObject, SoundObject, StageObject, Value};
-=======
-use crate::avm1::object::xml_socket::XmlSocket;
-use crate::avm1::{ScriptObject, SoundObject, StageObject, Value};
-use crate::avm_warn;
->>>>>>> c23128b5
 use crate::display_object::DisplayObject;
 use crate::xml::XmlNode;
 use gc_arena::{Collect, MutationContext};
@@ -99,11 +94,8 @@
         GradientGlowFilterObject(GradientGlowFilterObject<'gc>),
         DateObject(DateObject<'gc>),
         BitmapData(BitmapDataObject<'gc>),
-<<<<<<< HEAD
         TextFormatObject(TextFormatObject<'gc>),
-=======
         XmlSocket(XmlSocket<'gc>)
->>>>>>> c23128b5
     }
 )]
 pub trait TObject<'gc>: 'gc + Collect + Debug + Into<Object<'gc>> + Clone + Copy {
